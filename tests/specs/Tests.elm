--- conflicted
+++ resolved
@@ -6,12 +6,7 @@
 import Json.Decode as Decode
 import JsonSchema exposing (..)
 import JsonSchema.Encoder exposing (encode, encodeValue)
-<<<<<<< HEAD
-import JsonSchema.Decoder exposing (decoder)
-import JsonSchema.Validator as Validator
-=======
 import JsonSchema.Util exposing (hash)
->>>>>>> b1792f27
 import Test exposing (..)
 
 
@@ -40,110 +35,12 @@
         , formatIpv6
         , formatUri
         , formatCustom
-<<<<<<< HEAD
-        , deepValidation
-=======
         , fallbackSchemaSpec
->>>>>>> b1792f27
         ]
 
 
 objectSchemaSpec : Test
 objectSchemaSpec =
-<<<<<<< HEAD
-    let
-        objectSchema : Schema
-        objectSchema =
-            object
-                [ title "object schema title"
-                , description "object schema description"
-                , properties
-                    [ optional "firstName" <| string []
-                    , required "lastName" <| string []
-                    ]
-                ]
-    in
-        describe "object schema"
-            [ test "title property is set" <|
-                \() ->
-                    encode objectSchema
-                        |> expectAt
-                            [ "title" ]
-                            ( Decode.string, "object schema title" )
-            , test "description property is set" <|
-                \() ->
-                    encode objectSchema
-                        |> expectAt
-                            [ "description" ]
-                            ( Decode.string, "object schema description" )
-            , test "has the right type" <|
-                \() ->
-                    encode objectSchema
-                        |> expectAt
-                            [ "type" ]
-                            ( Decode.string, "object" )
-            , test "adds the right properties to 'required'" <|
-                \() ->
-                    encode objectSchema
-                        |> expectAt
-                            [ "required", "0" ]
-                            ( Decode.string, "lastName" )
-            , test "array 'required' has correct length" <|
-                \() ->
-                    encode objectSchema
-                        |> lengthAt [ "required" ] 1
-            , test "first object property exists as nested schema" <|
-                \() ->
-                    encode objectSchema
-                        |> expectAt
-                            [ "properties", "firstName", "type" ]
-                            ( Decode.string, "string" )
-            , test "second object property exists as nested schema" <|
-                \() ->
-                    encode objectSchema
-                        |> expectAt
-                            [ "properties", "lastName", "type" ]
-                            ( Decode.string, "string" )
-            , test "decoder" <|
-                \() ->
-                    encode objectSchema
-                        |> Decode.decodeString decoder
-                        |> expectEqualResult objectSchema
-            , test "validate valid" <|
-                \() ->
-                    Encode.object [ ( "firstName", Encode.string "foo" ), ( "lastName", Encode.string "bar" ) ]
-                        |> Validator.validate objectSchema
-                        |> Expect.equal []
-            , test "validate valid optional field missing" <|
-                \() ->
-                    Encode.object [ ( "lastName", Encode.string "bar" ) ]
-                        |> Validator.validate objectSchema
-                        |> Expect.equal []
-            , test "validate valid additionalItems" <|
-                \() ->
-                    Encode.object [ ( "unknown", Encode.int 1 ), ( "firstName", Encode.string "foo" ), ( "lastName", Encode.string "bar" ) ]
-                        |> Validator.validate objectSchema
-                        |> Expect.equal []
-            , test "validate optional field wrong type" <|
-                \() ->
-                    Encode.object [ ( "firstName", Encode.int 1 ), ( "lastName", Encode.string "bar" ) ]
-                        |> Validator.validate objectSchema
-                        |> Expect.equal [ ( [ "firstName" ], Validator.DecodeError "Expecting a String but instead got: 1" ) ]
-            , test "validate required field missing" <|
-                \() ->
-                    Encode.object [ ( "firstName", Encode.string "bar" ) ]
-                        |> Validator.validate objectSchema
-                        |> Expect.equal [ ( [], Validator.RequiredPropertyMissing "lastName" ) ]
-            , test "validate multiple errors" <|
-                \() ->
-                    Encode.object [ ( "firstName", Encode.int 1 ) ]
-                        |> Validator.validate objectSchema
-                        |> Expect.equal
-                            [ ( [ "firstName" ], Validator.DecodeError "Expecting a String but instead got: 1" )
-                            , ( [], Validator.RequiredPropertyMissing "lastName" )
-                            ]
-            ]
-=======
     describe "object schema"
         [ test "title property is set" <|
             \() ->
@@ -186,119 +83,10 @@
                         [ "properties", "lastName", "type" ]
                         ( Decode.string, "string" )
         ]
->>>>>>> b1792f27
 
 
 arraySchemaSpec : Test
 arraySchemaSpec =
-<<<<<<< HEAD
-    let
-        arraySchema : Schema
-        arraySchema =
-            array
-                [ title "array schema title"
-                , description "array schema description"
-                , items <| string []
-                , minItems 3
-                , maxItems 6
-                ]
-    in
-        describe "array schema"
-            [ test "title property is set" <|
-                \() ->
-                    encode arraySchema
-                        |> expectAt
-                            [ "title" ]
-                            ( Decode.string, "array schema title" )
-            , test "description property is set" <|
-                \() ->
-                    encode arraySchema
-                        |> expectAt
-                            [ "description" ]
-                            ( Decode.string, "array schema description" )
-            , test "has the right type" <|
-                \() ->
-                    encode arraySchema
-                        |> expectAt
-                            [ "type" ]
-                            ( Decode.string, "array" )
-            , test "items property contains nested schema" <|
-                \() ->
-                    encode arraySchema
-                        |> expectAt
-                            [ "items", "type" ]
-                            ( Decode.string, "string" )
-            , test "minItems property contains nested schema" <|
-                \() ->
-                    encode arraySchema
-                        |> expectAt
-                            [ "minItems" ]
-                            ( Decode.int, 3 )
-            , test "maxItems property contains nested schema" <|
-                \() ->
-                    encode arraySchema
-                        |> expectAt
-                            [ "maxItems" ]
-                            ( Decode.int, 6 )
-            , test "decoder" <|
-                \() ->
-                    encode arraySchema
-                        |> Decode.decodeString decoder
-                        |> expectEqualResult arraySchema
-            , test "validate valid" <|
-                \() ->
-                    Encode.list [ Encode.string "foo", Encode.string "bar", Encode.string "baz" ]
-                        |> Validator.validate arraySchema
-                        |> Expect.equal []
-            , test "validate too short" <|
-                \() ->
-                    Encode.list [ Encode.string "foo", Encode.string "bar" ]
-                        |> Validator.validate arraySchema
-                        |> Expect.equal [ ( [], Validator.HasFewerItemsThan 3 ) ]
-            , test "validate too long" <|
-                \() ->
-                    Encode.list
-                        [ Encode.string "foo"
-                        , Encode.string "bar"
-                        , Encode.string "baz"
-                        , Encode.string "foo"
-                        , Encode.string "bar"
-                        , Encode.string "baz"
-                        , Encode.string "foo"
-                        ]
-                        |> Validator.validate arraySchema
-                        |> Expect.equal [ ( [], Validator.HasMoreItemsThan 6 ) ]
-            , test "validate wrong item type" <|
-                \() ->
-                    Encode.list
-                        [ Encode.string "foo"
-                        , Encode.string "bar"
-                        , Encode.string "baz"
-                        , Encode.int 1
-                        , Encode.string "bar"
-                        , Encode.string "baz"
-                        ]
-                        |> Validator.validate arraySchema
-                        |> Expect.equal
-                            [ ( [ "3" ]
-                              , Validator.DecodeError "Expecting a String but instead got: 1"
-                              )
-                            ]
-            , test "validate multiple errors" <|
-                \() ->
-                    Encode.list
-                        [ Encode.string "foo"
-                        , Encode.int 1
-                        ]
-                        |> Validator.validate arraySchema
-                        |> Expect.equal
-                            [ ( [ "1" ]
-                              , Validator.DecodeError "Expecting a String but instead got: 1"
-                              )
-                            , ( [], Validator.HasFewerItemsThan 3 )
-                            ]
-            ]
-=======
     describe "array schema"
         [ test "title property is set" <|
             \() ->
@@ -337,99 +125,10 @@
                         [ "maxItems" ]
                         ( Decode.int, 6 )
         ]
->>>>>>> b1792f27
 
 
 stringSchemaSpec : Test
 stringSchemaSpec =
-<<<<<<< HEAD
-    let
-        stringSchema : Schema
-        stringSchema =
-            string
-                [ title "string schema title"
-                , description "string schema description"
-                , minLength 2
-                , maxLength 8
-                , pattern "f"
-                , format dateTime
-                ]
-    in
-        describe "string schema"
-            [ test "title property is set" <|
-                \() ->
-                    encode stringSchema
-                        |> expectAt
-                            [ "title" ]
-                            ( Decode.string, "string schema title" )
-            , test "description property is set" <|
-                \() ->
-                    encode stringSchema
-                        |> expectAt
-                            [ "description" ]
-                            ( Decode.string, "string schema description" )
-            , test "has the right type" <|
-                \() ->
-                    encode stringSchema
-                        |> expectAt
-                            [ "type" ]
-                            ( Decode.string, "string" )
-            , test "minLength property is set" <|
-                \() ->
-                    encode stringSchema
-                        |> expectAt
-                            [ "minLength" ]
-                            ( Decode.int, 2 )
-            , test "maxLength property is set" <|
-                \() ->
-                    encode stringSchema
-                        |> expectAt
-                            [ "maxLength" ]
-                            ( Decode.int, 8 )
-            , test "pattern property is set" <|
-                \() ->
-                    encode stringSchema
-                        |> expectAt
-                            [ "pattern" ]
-                            ( Decode.string, "f" )
-            , test "format property is set" <|
-                \() ->
-                    encode stringSchema
-                        |> expectAt
-                            [ "format" ]
-                            ( Decode.string, "date-time" )
-            , test "decoder" <|
-                \() ->
-                    encode stringSchema
-                        |> Decode.decodeString decoder
-                        |> expectEqualResult stringSchema
-            , test "validate valid" <|
-                \() ->
-                    Encode.string "foo"
-                        |> Validator.validate stringSchema
-                        |> Expect.equal []
-            , test "validate wrong pattern" <|
-                \() ->
-                    Encode.string "goo"
-                        |> Validator.validate stringSchema
-                        |> Expect.equal [ ( [], Validator.DoesNotMatchPattern "f" ) ]
-            , test "validate too short" <|
-                \() ->
-                    Encode.string "f"
-                        |> Validator.validate stringSchema
-                        |> Expect.equal [ ( [], Validator.IsShorterThan 2 ) ]
-            , test "validate too long" <|
-                \() ->
-                    Encode.string "foooooooo"
-                        |> Validator.validate stringSchema
-                        |> Expect.equal [ ( [], Validator.IsLongerThan 8 ) ]
-            , test "validate multiple errors" <|
-                \() ->
-                    Encode.string "goooooooo"
-                        |> Validator.validate stringSchema
-                        |> Expect.equal [ ( [], Validator.IsLongerThan 8 ), ( [], Validator.DoesNotMatchPattern "f" ) ]
-            ]
-=======
     describe "string schema"
         [ test "title property is set" <|
             \() ->
@@ -474,55 +173,10 @@
                         [ "format" ]
                         ( Decode.string, "date-time" )
         ]
->>>>>>> b1792f27
 
 
 stringEnumSchemaSpec : Test
 stringEnumSchemaSpec =
-<<<<<<< HEAD
-    let
-        stringEnumSchema : Schema
-        stringEnumSchema =
-            string
-                [ title "string schema title"
-                , enum [ "a", "b" ]
-                ]
-    in
-        describe "string enum schema"
-            [ test "title property is set" <|
-                \() ->
-                    encode stringEnumSchema
-                        |> expectAt
-                            [ "title" ]
-                            ( Decode.string, "string schema title" )
-            , test "enum property is set" <|
-                \() ->
-                    encode stringEnumSchema
-                        |> expectAt
-                            [ "enum" ]
-                            ( Decode.list Decode.string, [ "a", "b" ] )
-            , test "decoder" <|
-                \() ->
-                    encode stringEnumSchema
-                        |> Decode.decodeString decoder
-                        |> expectEqualResult stringEnumSchema
-            , test "validate valid 1" <|
-                \() ->
-                    Encode.string "a"
-                        |> Validator.validate stringEnumSchema
-                        |> Expect.equal []
-            , test "validate valid 2" <|
-                \() ->
-                    Encode.string "b"
-                        |> Validator.validate stringEnumSchema
-                        |> Expect.equal []
-            , test "validate invalid" <|
-                \() ->
-                    Encode.string "c"
-                        |> Validator.validate stringEnumSchema
-                        |> Expect.equal [ ( [], Validator.NotInEnumeration ) ]
-            ]
-=======
     describe "string enum schema"
         [ test "title property is set" <|
             \() ->
@@ -537,55 +191,10 @@
                         [ "enum" ]
                         ( Decode.list Decode.string, [ "a", "b" ] )
         ]
->>>>>>> b1792f27
 
 
 integerEnumSchemaSpec : Test
 integerEnumSchemaSpec =
-<<<<<<< HEAD
-    let
-        integerEnumSchema : Schema
-        integerEnumSchema =
-            integer
-                [ title "integer schema title"
-                , enum [ 1, 2 ]
-                ]
-    in
-        describe "integer enum schema"
-            [ test "title property is set" <|
-                \() ->
-                    encode integerEnumSchema
-                        |> expectAt
-                            [ "title" ]
-                            ( Decode.string, "integer schema title" )
-            , test "enum property is set" <|
-                \() ->
-                    encode integerEnumSchema
-                        |> expectAt
-                            [ "enum" ]
-                            ( Decode.list Decode.int, [ 1, 2 ] )
-            , test "decoder" <|
-                \() ->
-                    encode integerEnumSchema
-                        |> Decode.decodeString decoder
-                        |> expectEqualResult integerEnumSchema
-            , test "validate valid 1" <|
-                \() ->
-                    Encode.int 1
-                        |> Validator.validate integerEnumSchema
-                        |> Expect.equal []
-            , test "validate valid 2" <|
-                \() ->
-                    Encode.int 2
-                        |> Validator.validate integerEnumSchema
-                        |> Expect.equal []
-            , test "validate invalid" <|
-                \() ->
-                    Encode.int 3
-                        |> Validator.validate integerEnumSchema
-                        |> Expect.equal [ ( [], Validator.NotInEnumeration ) ]
-            ]
-=======
     describe "integer enum schema"
         [ test "title property is set" <|
             \() ->
@@ -600,75 +209,10 @@
                         [ "enum" ]
                         ( Decode.list Decode.int, [ 1, 2 ] )
         ]
->>>>>>> b1792f27
 
 
 integerSchemaSpec : Test
 integerSchemaSpec =
-<<<<<<< HEAD
-    let
-        integerSchema : Schema
-        integerSchema =
-            integer
-                [ title "integer schema title"
-                , description "integer schema description"
-                , minimum 2
-                , maximum 8
-                ]
-    in
-        describe "integer schema"
-            [ test "title property is set" <|
-                \() ->
-                    encode integerSchema
-                        |> expectAt
-                            [ "title" ]
-                            ( Decode.string, "integer schema title" )
-            , test "description property is set" <|
-                \() ->
-                    encode integerSchema
-                        |> expectAt
-                            [ "description" ]
-                            ( Decode.string, "integer schema description" )
-            , test "has the right type" <|
-                \() ->
-                    encode integerSchema
-                        |> expectAt
-                            [ "type" ]
-                            ( Decode.string, "integer" )
-            , test "minimum property is set" <|
-                \() ->
-                    encode integerSchema
-                        |> expectAt
-                            [ "minimum" ]
-                            ( Decode.int, 2 )
-            , test "maximum property is set" <|
-                \() ->
-                    encode integerSchema
-                        |> expectAt
-                            [ "maximum" ]
-                            ( Decode.int, 8 )
-            , test "decoder" <|
-                \() ->
-                    encode integerSchema
-                        |> Decode.decodeString decoder
-                        |> expectEqualResult integerSchema
-            , test "validate valid" <|
-                \() ->
-                    Encode.int 4
-                        |> Validator.validate integerSchema
-                        |> Expect.equal []
-            , test "validate too small" <|
-                \() ->
-                    Encode.int 1
-                        |> Validator.validate integerSchema
-                        |> Expect.equal [ ( [], Validator.IsLessThan 2 ) ]
-            , test "validate too large" <|
-                \() ->
-                    Encode.int 9
-                        |> Validator.validate integerSchema
-                        |> Expect.equal [ ( [], Validator.IsMoreThan 8 ) ]
-            ]
-=======
     describe "integer schema"
         [ test "title property is set" <|
             \() ->
@@ -701,75 +245,10 @@
                         [ "maximum" ]
                         ( Decode.int, 8 )
         ]
->>>>>>> b1792f27
 
 
 numberSchemaSpec : Test
 numberSchemaSpec =
-<<<<<<< HEAD
-    let
-        numberSchema : Schema
-        numberSchema =
-            number
-                [ title "number schema title"
-                , description "number schema description"
-                , minimum 2.5
-                , maximum 8.3
-                ]
-    in
-        describe "number schema"
-            [ test "title property is set" <|
-                \() ->
-                    encode numberSchema
-                        |> expectAt
-                            [ "title" ]
-                            ( Decode.string, "number schema title" )
-            , test "description property is set" <|
-                \() ->
-                    encode numberSchema
-                        |> expectAt
-                            [ "description" ]
-                            ( Decode.string, "number schema description" )
-            , test "has the right type" <|
-                \() ->
-                    encode numberSchema
-                        |> expectAt
-                            [ "type" ]
-                            ( Decode.string, "number" )
-            , test "minimum property is set" <|
-                \() ->
-                    encode numberSchema
-                        |> expectAt
-                            [ "minimum" ]
-                            ( Decode.float, 2.5 )
-            , test "maximum property is set" <|
-                \() ->
-                    encode numberSchema
-                        |> expectAt
-                            [ "maximum" ]
-                            ( Decode.float, 8.3 )
-            , test "decoder" <|
-                \() ->
-                    encode numberSchema
-                        |> Decode.decodeString decoder
-                        |> expectEqualResult numberSchema
-            , test "validate valid" <|
-                \() ->
-                    Encode.float 4
-                        |> Validator.validate numberSchema
-                        |> Expect.equal []
-            , test "validate too small" <|
-                \() ->
-                    Encode.float 2.4
-                        |> Validator.validate numberSchema
-                        |> Expect.equal [ ( [], Validator.IsLessThan 2.5 ) ]
-            , test "validate too large" <|
-                \() ->
-                    Encode.float 8.4
-                        |> Validator.validate numberSchema
-                        |> Expect.equal [ ( [], Validator.IsMoreThan 8.3 ) ]
-            ]
-=======
     describe "number schema"
         [ test "title property is set" <|
             \() ->
@@ -802,55 +281,10 @@
                         [ "maximum" ]
                         ( Decode.float, 8.3 )
         ]
->>>>>>> b1792f27
 
 
 numberEnumSchemaSpec : Test
 numberEnumSchemaSpec =
-<<<<<<< HEAD
-    let
-        numberEnumSchema : Schema
-        numberEnumSchema =
-            number
-                [ title "number schema title"
-                , enum [ 1.2, 3.4 ]
-                ]
-    in
-        describe "number schema"
-            [ test "title property is set" <|
-                \() ->
-                    encode numberEnumSchema
-                        |> expectAt
-                            [ "title" ]
-                            ( Decode.string, "number schema title" )
-            , test "description property is set" <|
-                \() ->
-                    encode numberEnumSchema
-                        |> expectAt
-                            [ "enum" ]
-                            ( Decode.list Decode.float, [ 1.2, 3.4 ] )
-            , test "decoder" <|
-                \() ->
-                    encode numberEnumSchema
-                        |> Decode.decodeString decoder
-                        |> expectEqualResult numberEnumSchema
-            , test "validate valid 1" <|
-                \() ->
-                    Encode.float 1.2
-                        |> Validator.validate numberEnumSchema
-                        |> Expect.equal []
-            , test "validate valid 2" <|
-                \() ->
-                    Encode.float 3.4
-                        |> Validator.validate numberEnumSchema
-                        |> Expect.equal []
-            , test "validate invalid" <|
-                \() ->
-                    Encode.float 2.3
-                        |> Validator.validate numberEnumSchema
-                        |> Expect.equal [ ( [], Validator.NotInEnumeration ) ]
-            ]
-=======
     describe "number schema"
         [ test "title property is set" <|
             \() ->
@@ -865,56 +299,10 @@
                         [ "enum" ]
                         ( Decode.list Decode.float, [ 1.2, 3.4 ] )
         ]
->>>>>>> b1792f27
 
 
 booleanSchemaSpec : Test
 booleanSchemaSpec =
-<<<<<<< HEAD
-    let
-        booleanSchema : Schema
-        booleanSchema =
-            boolean
-                [ title "boolean schema title"
-                , description "boolean schema description"
-                ]
-    in
-        describe "boolean schema"
-            [ test "title property is set" <|
-                \() ->
-                    encode booleanSchema
-                        |> expectAt
-                            [ "title" ]
-                            ( Decode.string, "boolean schema title" )
-            , test "description property is set" <|
-                \() ->
-                    encode booleanSchema
-                        |> expectAt
-                            [ "description" ]
-                            ( Decode.string, "boolean schema description" )
-            , test "has the right type" <|
-                \() ->
-                    encode booleanSchema
-                        |> expectAt
-                            [ "type" ]
-                            ( Decode.string, "boolean" )
-            , test "decoder" <|
-                \() ->
-                    encode booleanSchema
-                        |> Decode.decodeString decoder
-                        |> expectEqualResult booleanSchema
-            , test "validate valid" <|
-                \() ->
-                    Encode.bool True
-                        |> Validator.validate booleanSchema
-                        |> Expect.equal []
-            , test "validate invalid type" <|
-                \() ->
-                    Encode.int 1
-                        |> Validator.validate booleanSchema
-                        |> Expect.equal [ ( [], Validator.DecodeError "Expecting a Bool but instead got: 1" ) ]
-            ]
-=======
     describe "boolean schema"
         [ test "title property is set" <|
             \() ->
@@ -935,56 +323,10 @@
                         [ "type" ]
                         ( Decode.string, "boolean" )
         ]
->>>>>>> b1792f27
 
 
 nullSchemaSpec : Test
 nullSchemaSpec =
-<<<<<<< HEAD
-    let
-        nullSchema : Schema
-        nullSchema =
-            null
-                [ title "null schema title"
-                , description "null schema description"
-                ]
-    in
-        describe "null schema"
-            [ test "title property is set" <|
-                \() ->
-                    encode nullSchema
-                        |> expectAt
-                            [ "title" ]
-                            ( Decode.string, "null schema title" )
-            , test "description property is set" <|
-                \() ->
-                    encode nullSchema
-                        |> expectAt
-                            [ "description" ]
-                            ( Decode.string, "null schema description" )
-            , test "has the right type" <|
-                \() ->
-                    encode nullSchema
-                        |> expectAt
-                            [ "type" ]
-                            ( Decode.string, "null" )
-            , test "decoder" <|
-                \() ->
-                    encode nullSchema
-                        |> Decode.decodeString decoder
-                        |> expectEqualResult nullSchema
-            , test "validate valid" <|
-                \() ->
-                    Encode.null
-                        |> Validator.validate nullSchema
-                        |> Expect.equal []
-            , test "validate invalid type" <|
-                \() ->
-                    Encode.int 1
-                        |> Validator.validate nullSchema
-                        |> Expect.equal [ ( [], Validator.DecodeError "Expecting null but instead got: 1" ) ]
-            ]
-=======
     describe "null schema"
         [ test "title property is set" <|
             \() ->
@@ -1029,71 +371,10 @@
                         [ "$ref" ]
                         ( Decode.string, "refurl" )
         ]
->>>>>>> b1792f27
 
 
 oneOfSpec : Test
 oneOfSpec =
-<<<<<<< HEAD
-    let
-        oneOfSchema =
-            oneOf
-                [ title "oneOf schema title"
-                , description "oneOf schema description"
-                ]
-                [ string [ pattern "a" ], string [ pattern "b" ] ]
-    in
-        describe "oneOf schema"
-            [ test "title property is set" <|
-                \() ->
-                    encode oneOfSchema
-                        |> expectAt
-                            [ "title" ]
-                            ( Decode.string, "oneOf schema title" )
-            , test "description property is set" <|
-                \() ->
-                    encode oneOfSchema
-                        |> expectAt
-                            [ "description" ]
-                            ( Decode.string, "oneOf schema description" )
-            , test "subSchemas are set" <|
-                \() ->
-                    encode oneOfSchema
-                        |> Expect.all
-                            [ expectAt
-                                [ "oneOf", "0", "type" ]
-                                ( Decode.string, "string" )
-                            , expectAt
-                                [ "oneOf", "1", "type" ]
-                                ( Decode.string, "string" )
-                            ]
-            , test "decoder" <|
-                \() ->
-                    encode oneOfSchema
-                        |> Decode.decodeString decoder
-                        |> expectEqualResult oneOfSchema
-            , test "validate valid 1" <|
-                \() ->
-                    Encode.string "a"
-                        |> Validator.validate oneOfSchema
-                        |> Expect.equal []
-            , test "validate valid 2" <|
-                \() ->
-                    Encode.string "b"
-                        |> Validator.validate oneOfSchema
-                        |> Expect.equal []
-            , test "validate no match" <|
-                \() ->
-                    Encode.string "c"
-                        |> Validator.validate oneOfSchema
-                        |> Expect.equal [ ( [], Validator.TooFewMatches ) ]
-            , test "validate too many" <|
-                \() ->
-                    Encode.string "ab"
-                        |> Validator.validate oneOfSchema
-                        |> Expect.equal [ ( [], Validator.TooManyMatches ) ]
-            ]
-=======
     describe "oneOf schema"
         [ test "title property is set" <|
             \() ->
@@ -1119,71 +400,10 @@
                             ( Decode.string, "string" )
                         ]
         ]
->>>>>>> b1792f27
 
 
 anyOfSpec : Test
 anyOfSpec =
-<<<<<<< HEAD
-    let
-        anyOfSchema =
-            anyOf
-                [ title "anyOf schema title"
-                , description "anyOf schema description"
-                ]
-                [ string [ pattern "a" ], string [ pattern "b" ] ]
-    in
-        describe "anyOf schema"
-            [ test "title property is set" <|
-                \() ->
-                    encode anyOfSchema
-                        |> expectAt
-                            [ "title" ]
-                            ( Decode.string, "anyOf schema title" )
-            , test "description property is set" <|
-                \() ->
-                    encode anyOfSchema
-                        |> expectAt
-                            [ "description" ]
-                            ( Decode.string, "anyOf schema description" )
-            , test "subSchemas are set" <|
-                \() ->
-                    encode anyOfSchema
-                        |> Expect.all
-                            [ expectAt
-                                [ "anyOf", "0", "type" ]
-                                ( Decode.string, "string" )
-                            , expectAt
-                                [ "anyOf", "1", "type" ]
-                                ( Decode.string, "string" )
-                            ]
-            , test "decoder" <|
-                \() ->
-                    encode anyOfSchema
-                        |> Decode.decodeString decoder
-                        |> expectEqualResult anyOfSchema
-            , test "validate valid 1" <|
-                \() ->
-                    Encode.string "a"
-                        |> Validator.validate anyOfSchema
-                        |> Expect.equal []
-            , test "validate valid 2" <|
-                \() ->
-                    Encode.string "b"
-                        |> Validator.validate anyOfSchema
-                        |> Expect.equal []
-            , test "validate valid 3" <|
-                \() ->
-                    Encode.string "ab"
-                        |> Validator.validate anyOfSchema
-                        |> Expect.equal []
-            , test "validate no match" <|
-                \() ->
-                    Encode.string "c"
-                        |> Validator.validate anyOfSchema
-                        |> Expect.equal [ ( [], Validator.TooFewMatches ) ]
-            ]
-=======
     describe "anyOf schema"
         [ test "title property is set" <|
             \() ->
@@ -1209,7 +429,6 @@
                             ( Decode.string, "string" )
                         ]
         ]
->>>>>>> b1792f27
 
 
 allOfSpec : Test
@@ -1244,18 +463,9 @@
 lazySchemaSpec : Test
 lazySchemaSpec =
     let
-<<<<<<< HEAD
-        allOfSchema =
-            allOf
-                [ title "allOf schema title"
-                , description "allOf schema description"
-                ]
-                [ string [ pattern "a" ], string [ pattern "b" ] ]
-=======
         key : String
         key =
             hash lazySchema
->>>>>>> b1792f27
     in
         describe "lazy"
             [ test "is turned into a ref" <|
@@ -1268,49 +478,8 @@
                 \() ->
                     encode lazySchema
                         |> expectAt
-<<<<<<< HEAD
-                            [ "description" ]
-                            ( Decode.string, "allOf schema description" )
-            , test "subSchemas are set" <|
-                \() ->
-                    encode allOfSchema
-                        |> Expect.all
-                            [ expectAt
-                                [ "allOf", "0", "type" ]
-                                ( Decode.string, "string" )
-                            , expectAt
-                                [ "allOf", "1", "type" ]
-                                ( Decode.string, "string" )
-                            ]
-            , test "decoder" <|
-                \() ->
-                    encode allOfSchema
-                        |> Decode.decodeString decoder
-                        |> expectEqualResult allOfSchema
-            , test "validate valid" <|
-                \() ->
-                    Encode.string "ab"
-                        |> Validator.validate allOfSchema
-                        |> Expect.equal []
-            , test "validate invalid 1" <|
-                \() ->
-                    Encode.string "a"
-                        |> Validator.validate allOfSchema
-                        |> Expect.equal [ ( [], Validator.TooFewMatches ) ]
-            , test "validate invalid 2" <|
-                \() ->
-                    Encode.string "b"
-                        |> Validator.validate allOfSchema
-                        |> Expect.equal [ ( [], Validator.TooFewMatches ) ]
-            , test "validate invalid 3" <|
-                \() ->
-                    Encode.string "c"
-                        |> Validator.validate allOfSchema
-                        |> Expect.equal [ ( [], Validator.TooFewMatches ) ]
-=======
                             [ "definitions", key, "type" ]
                             ( Decode.string, "array" )
->>>>>>> b1792f27
             ]
 
 
@@ -1430,61 +599,6 @@
                         |> expectAt
                             [ "format" ]
                             ( Decode.string, "foo" )
-<<<<<<< HEAD
-            , test "decoder" <|
-                \() ->
-                    encode schema
-                        |> Decode.decodeString decoder
-                        |> expectEqualResult schema
-            ]
-
-
-deepValidation : Test
-deepValidation =
-    let
-        deepSchema =
-            object
-                [ properties
-                    [ required "field"
-                        (array
-                            [ items
-                                (string
-                                    [ pattern "a" ]
-                                )
-                            ]
-                        )
-                    ]
-                ]
-    in
-        describe "deep validation"
-            [ test "validate valid" <|
-                \() ->
-                    Encode.object
-                        [ ( "field"
-                          , Encode.list
-                                [ Encode.string "a" ]
-                          )
-                        ]
-                        |> Validator.validate deepSchema
-                        |> Expect.equal []
-            , test "validate invalid 1" <|
-                \() ->
-                    Encode.object
-                        [ ( "field"
-                          , Encode.list
-                                [ Encode.string "b" ]
-                          )
-                        ]
-                        |> Validator.validate deepSchema
-                        |> Expect.equal
-                            [ ( [ "field"
-                                , "0"
-                                ]
-                              , Validator.DoesNotMatchPattern "a"
-                              )
-                            ]
-            ]
-=======
             ]
 
 
@@ -1497,5 +611,4 @@
                     |> expectAt
                         [ "foo" ]
                         ( Decode.string, "bar" )
-        ]
->>>>>>> b1792f27
+        ]